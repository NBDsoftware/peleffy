--- conflicted
+++ resolved
@@ -23,7 +23,6 @@
 
         Parameters
         ----------
-<<<<<<< HEAD
         topology : a Topology object
             The molecular topology representation to write as a
             Impact template
@@ -35,103 +34,86 @@
         self._scales = dict.fromkeys([tuple((idx, ))
                                       for idx in range(0, len(topology.atoms))],
                                      unit.Quantity())
-        self._solvent_dielectric = float(0)
-        self._solute_dielectric = float(0)
-        self._surface_area_penalty = float(0)
-        self._solvent_radius = float(0)
+
+    @property
+    def name(self):
+        """
+        The name of the solvent.
+
+        Returns
+        -------
+        name : str
+            The name of this solvent object.
+        """
+        return self._name
+
+    @property
+    def topology(self):
+        """
+        The peleffy's Topology.
+
+        Returns
+        -------
+        topology : a peleffy.topology.Topology
+            The molecular topology representation to write as a
+            Impact template
+        """
+        return self._topology
+
+    @property
+    def radii(self):
+        """
+        The dict of radii of the parameterized molecule.
+
+        Returns
+        -------
+        radii : dict[atom indexes: simtk.unit.Quantity]
+            The radius assigned to each atom of the molecule
+        """
+        return self._radii
+
+    @property
+    def scales(self):
+        """
+        The dict of scales of the parameterized molecule.
+
+        Returns
+        -------
+        scales : dict[atom indexes: simtk.unit.Quantity]
+            The scale assigned to each atom of the molecule
+        """
+        return self._scales
+
+
+class _OpenFFCompatibleSolvent(_SolventWrapper):
+    """
+    Implementation of a solvent-template generator compatible with
+    PELE's OpenFF implementation.
+    """
+
+    _compatibility = 'openff'
+
+    def __init__(self, topology):
+        """
+        It initializes an OpenFFCompatibleSolvent.
+
+        Parameters
+        ----------
+        topology : a Topology object
+            The molecular topology representation to write as a
+            Impact template
+        """
+        super().__init__(topology)
+
         self._initialize_from_topology()
 
     def _initialize_from_topology(self):
         """
         Initializes a SolventWrapper object using a peleffy's
         molecular Topology.
-=======
-        molecule : An peleffy.topology.Molecule
-            A Molecule object whose solvent template will be generated.
-            Molecule must be previously parameterized
-        """
-        # Check that input molecule is parameterized
-        molecule.assert_parameterized()
-
+        """
         logger = Logger()
         logger.info(' - Loading solvent parameters')
-
-        self._molecule = molecule
-        self._radii = dict.fromkeys(
-            [tuple((idx, )) for idx in range(0, len(molecule.atoms))],
-            unit.Quantity())
-        self._scales = dict.fromkeys(
-            [tuple((idx, )) for idx in range(0, len(molecule.atoms))],
-            unit.Quantity())
-
-    @property
-    def name(self):
-        """
-        The name of the solvent.
-
-        Returns
-        -------
-        name : str
-            The name of this solvent object.
-        """
-        return self._name
-
-    @property
-    def molecule(self):
->>>>>>> a66394ed
-        """
-        The peleffy's Molecule to parameterize.
-
-        Returns
-        -------
-        molecule : an peleffy.topology.Molecule
-            The peleffy's Molecule object
-        """
-        return self._molecule
-
-    @property
-    def radii(self):
-        """
-        The dict of radii of the parameterized molecule.
-
-        Returns
-        -------
-        radii : dict[atom indexes: simtk.unit.Quantity]
-            The radius assigned to each atom of the molecule
-        """
-        return self._radii
-
-    @property
-    def scales(self):
-        """
-        The dict of scales of the parameterized molecule.
-
-        Returns
-        -------
-        scales : dict[atom indexes: simtk.unit.Quantity]
-            The scale assigned to each atom of the molecule
-        """
-        return self._scales
-
-
-class _OpenFFCompatibleSolvent(_SolventWrapper):
-    """
-    Implementation of a solvent-template generator compatible with
-    PELE's OpenFF implementation.
-    """
-
-    _compatibility = 'openff'
-
-    def __init__(self, molecule):
-        """
-        It initializes an OpenFFCompatibleSolvent.
-
-        Parameters
-        ----------
-        molecule : An peleffy.topology.Molecule
-            A Molecule object whose solvent template will be generated
-        """
-        super().__init__(molecule)
 
         from peleffy.utils.toolkits import OpenForceFieldToolkitWrapper
 
@@ -143,14 +125,6 @@
         self._solute_dielectric = GBSA_handler.solute_dielectric
         self._surface_area_penalty = GBSA_handler.surface_area_penalty
         self._solvent_radius = GBSA_handler.solvent_radius
-
-        self._initialize_from_molecule()
-
-    def _initialize_from_molecule(self):
-        """
-        Initializes a OpenFFCompatibleSolvent object using an peleffy's
-        Molecule.
-        """
 
         from peleffy.forcefield import OpenForceField
 
@@ -211,58 +185,6 @@
             json.dump(self.to_dict(), file, indent=4)
 
     @property
-<<<<<<< HEAD
-    def topology(self):
-        """
-        The peleffy's Topology.
-
-        Returns
-        -------
-        topology : a peleffy.topology.Topology
-            The molecular topology representation to write as a
-            Impact template
-        """
-        return self._topology
-
-    @property
-    def name(self):
-        """
-        The name of the solvent.
-
-        Returns
-        -------
-        name : str
-            The name of this solvent object.
-        """
-        return self._name
-
-    @property
-    def radii(self):
-        """
-        The dict of radii of the parameterized molecule.
-
-        Returns
-        -------
-        radii : dict[atom indexes: simtk.unit.Quantity]
-            The radius assigned to each atom of the molecule
-        """
-        return self._radii
-
-    @property
-    def scales(self):
-        """
-        The dict of scales of the parameterized molecule.
-
-        Returns
-        -------
-        scales : dict[atom indexes: simtk.unit.Quantity]
-            The scale assigned to each atom of the molecule
-        """
-        return self._scales
-
-    @property
-=======
->>>>>>> a66394ed
     def solvent_dielectric(self):
         """
         The solvent dielectric value of this solvent object.
@@ -319,19 +241,20 @@
 
     _compatibility = 'opls2005'
 
-    def __init__(self, molecule):
+    def __init__(self, topology):
         """
         It initializes an OPLS2005CompatibleSolvent.
 
         Parameters
         ----------
-        molecule : An peleffy.topology.Molecule
-            A Molecule object whose solvent template will be generated
-        """
-        super().__init__(molecule)
-
-        self._radii = molecule.parameters['GBSA_radii']
-        self._scales = molecule.parameters['GBSA_scales']
+        topology : a Topology object
+            The molecular topology representation to write as a
+            Impact template
+        """
+        super().__init__(topology)
+
+        self._radii = topology.parameters['GBSA_radii']
+        self._scales = topology.parameters['GBSA_scales']
 
     def to_file(self, path):
         """
@@ -362,14 +285,9 @@
 
         Parameters
         ----------
-<<<<<<< HEAD
-        topology : a Topology object
-            The molecular topology representation to write as a
-            Impact template
-=======
-        molecule : An peleffy.topology.Molecule
-            A Molecule object whose solvent template will be generated
->>>>>>> a66394ed
+        topology : a Topology object
+            The molecular topology representation to write as a
+            Impact template
         """
         # Not implemented in PELE
         logger = Logger()
@@ -377,16 +295,6 @@
 
         super().__init__(topology)
 
-<<<<<<< HEAD
-    def _initialize_from_topology(self):
-        """
-        Initializes the OBC1 solvent using a peleffy's molecular
-        Topology.
-        """
-        super()._initialize_from_topology()
-
-=======
->>>>>>> a66394ed
 
 class OBC2(_OpenFFCompatibleSolvent):
     """
@@ -402,14 +310,9 @@
 
         Parameters
         ----------
-<<<<<<< HEAD
-        topology : a Topology object
-            The molecular topology representation to write as a
-            Impact template
-=======
-        molecule : An peleffy.topology.Molecule
-            A Molecule object whose solvent template will be generated
->>>>>>> a66394ed
+        topology : a Topology object
+            The molecular topology representation to write as a
+            Impact template
 
         Examples
         --------
@@ -424,7 +327,7 @@
         >>> solvent.to_file('OBC_parameters.txt')
 
         """
-        super().__init__(molecule)
+        super().__init__(topology)
 
 
 class OPLSOBC(_OPLS2005CompatibleSolvent):
@@ -434,14 +337,15 @@
     """
     _name = 'OBC'
 
-    def __init__(self, molecule):
+    def __init__(self, topology):
         """
         Initializes an OPLSOBC object.
 
         Parameters
         ----------
-        molecule : An peleffy.topology.Molecule
-            A Molecule object whose solvent template will be generated
+        topology : a Topology object
+            The molecular topology representation to write as a
+            Impact template
 
         Examples
         --------
@@ -456,15 +360,4 @@
         >>> solvent.to_file('OBC_parameters.txt')
 
         """
-        super().__init__(topology)
-
-    def _initialize_from_topology(self):
-        """
-<<<<<<< HEAD
-        Initializes the OBC2 solvent using a peleffy's molecular
-        Topology.
-=======
-        Initializes the OPLSOBC solvent using an peleffy's Molecule.
->>>>>>> a66394ed
-        """
-        super()._initialize_from_topology()+        super().__init__(topology)
--- conflicted
+++ resolved
@@ -241,6 +241,7 @@
     """
 
     _compatibility = 'opls2005'
+    _PARAMS_PATH = get_data_file_path('parameters/solventParamsHCTOBC.txt')
 
     def __init__(self, topology):
         """
@@ -254,22 +255,24 @@
         """
         super().__init__(topology)
 
-<<<<<<< HEAD
         from peleffy.forcefield import OPLS2005ForceField
-
-        forcefield = OPLS2005ForceField(self._ff_file)
-        parameters = forcefield.parameterize(self.molecule)
-
-        self._parameters = parameters
-
-=======
-        self._radii = topology.parameters['GBSA_radii']
-        self._scales = topology.parameters['GBSA_scales']
->>>>>>> 6c8e0cef
+        from peleffy.forcefield.parameters import OPLS2005ParameterWrapper
+
+        # Parameterize with OPLS2005 only is the parameters in topology
+        # are not obtained with OPLS2005
+        if isinstance(topology.parameters, OPLS2005ParameterWrapper):
+            parameters = topology.parameters
+        else:
+            forcefield = OPLS2005ForceField(self._ff_file)
+            parameters = forcefield.parameterize(self.molecule)
+
+        self._radii = parameters['GBSA_radii']
+        self._scales = parameters['GBSA_scales']
 
     def to_file(self, path):
         """
-        Writes this OPLS2005CompatibleSolvent object to a file.
+        Writes this OPLS2005CompatibleSolvent object to a file
+        compatible with PELE.
 
         Parameters
         ----------
@@ -278,25 +281,24 @@
         """
 
         # Load parameters for standard residues
-        PARAMS_PATH = get_data_file_path('parameters/solventParamsHCTOBC.txt')
-        params = open(PARAMS_PATH, 'r').readlines()
-
-        # Add parameters for non standard residue
+        with open(self._PARAMS_PATH) as f:
+            standard_params = f.read()
+
+        # Add parameters for non standard residues
         atom_names = [param.replace('_', '')
-            for param in self.parameters['atom_names']]
-
-        for atom_name, atom_type, scale, radii \
-            in zip(atom_names, self.parameters['atom_types'],
-                self.parameters['GBSA_scales'], self.parameters['GBSA_radii']):
-            atom_line = (self.molecule.tag + 'Z').upper() + '   ' \
-                + atom_name + '    ' \
-                + atom_type + '   '  \
-                + str(scale) + '    ' \
-                + str(radii) + '\n'
-            params.append(atom_line)
-
-        with open(path, 'w') as file:
-            file.writelines(params)
+                      for param in self.topology.parameters['atom_names']]
+
+        with open(path, 'w') as f:
+            f.write(standard_params)
+
+            for atom_name, atom_type, scale, radii in zip(
+                atom_names, self.topology.parameters['atom_types'],
+                    self.scales, self.radii):
+                f.write(self.topology.molecule.tag + 'Z'.upper() + '   '
+                        + atom_name + '    '
+                        + atom_type + '   '
+                        + str(scale) + '    '
+                        + str(radii) + '\n')
 
 
 class OBC1(_OpenFFCompatibleSolvent):
@@ -386,5 +388,28 @@
             The molecular topology representation to write as a
             Impact template
 
+        Examples
+        --------
+
+        Generate the solvent parameters of a molecule
+
+        >>> from peleffy.topology import Molecule
+
+        >>> molecule = Molecule('molecule.pdb')
+
+        >>> from peleffy.forcefield import OPLS2005ForceField
+
+        >>> opls2005 = OPLS2005ForceField()
+        >>> parameters = opls2005.parameterize(molecule)
+
+        >>> from peleffy.topology import Topology
+
+        >>> topology = Topology(molecule, parameters)
+
+        >>> from peleffy.solvent import OPLSOBC
+
+        >>> solvent = OPLSOBC(topology)
+        >>> solvent.to_file('OBC_parameters.txt')
+
         """
         super().__init__(topology)
--- conflicted
+++ resolved
@@ -32,12 +32,9 @@
         """
         from peleffy.main import run_peleffy
 
-<<<<<<< HEAD
-        LIGAND_PATH = 'ligands/BNZ.pdb'
+        LIGAND_PATH = 'ligands/benzene.pdb'
         CUSTOM_FORCEFIELD_NAME = 'openff_unconstrained-1.2.0.offxml'
-=======
-        LIGAND_PATH = 'ligands/benzene.pdb'
->>>>>>> a66394ed
+
         ligand_path = get_data_file_path(LIGAND_PATH)
 
         with tempfile.TemporaryDirectory() as tmpdir:

# -*- coding: utf-8 -*-
"""
This module is designed to run peleffy through the command-line.
"""

__author__ = "Marti Municoy"
__license__ = "GPL"
__maintainer__ = "Marti Municoy"
__email__ = "marti.municoy@bsc.es"


import os
import argparse as ap

import peleffy
from peleffy.utils import Logger, OutputPathHandler


DEFAULT_OFF_FORCEFIELD = 'openff_unconstrained-1.2.1.offxml'
DEFAULT_RESOLUTION = int(30)
DEFAULT_CHARGE_METHOD = 'am1bcc'
AVAILABLE_CHARGE_METHODS = ['am1bcc', 'gasteiger', 'OPLS']
IMPACT_TEMPLATE_PATH = 'DataLocal/Templates/OFF/Parsley/HeteroAtoms/'
ROTAMER_LIBRARY_PATH = 'DataLocal/LigandRotamerLibs/'
SOLVENT_TEMPLATE_PATH = 'DataLocal/OBC/'
DEFAULT_TERMINAL_ROT_TO_IGNORE = 1


def parse_args(args):
    """
    It parses the command-line arguments.

    Parameters
    ----------
    args : list[str]
        List of command-line arguments to parse

    Returns
    -------
    parsed_args : argparse.Namespace
        It contains the command-line arguments that are supplied by the user
    """
    parser = ap.ArgumentParser()
    parser.add_argument("pdb_file", metavar="PDB FILE", type=str,
                        help="Path PDB file to parameterize")
    parser.add_argument("-f", "--forcefield", metavar="NAME",
                        type=str, help="OpenForceField's forcefield name. "
                        + "Default is " + str(DEFAULT_OFF_FORCEFIELD),
                        default=DEFAULT_OFF_FORCEFIELD)
    parser.add_argument("-r", "--resolution", metavar="INT", type=int,
                        help="Rotamer library resolution in degrees. "
                        + "Default is " + str(DEFAULT_RESOLUTION),
                        default=DEFAULT_RESOLUTION)
    parser.add_argument("-o", "--output", metavar="PATH",
                        help="Output path. Default is the current working "
                        + "directory")
    parser.add_argument('--with_solvent', dest='with_solvent',
                        help="Generate solvent parameters for OBC",
                        action='store_true')
    parser.add_argument('--as_datalocal', dest='as_datalocal',
                        help="Output will be saved following PELE's DataLocal "
                        + "hierarchy", action='store_true')
    parser.add_argument('-c', '--charge_method', metavar="NAME",
                        type=str, help="The name of the method to use to "
                        + "compute charges", default=DEFAULT_CHARGE_METHOD,
                        choices=AVAILABLE_CHARGE_METHODS)
    parser.add_argument('--include_terminal_rotamers',
                        dest="include_terminal_rotamers",
                        action='store_true',
                        help="Not exclude terminal rotamers "
                        + "when building the rotamer library")
    parser.add_argument('-s', '--silent',
                        dest="silent",
                        action='store_true',
                        help="Activate silent mode")
    parser.add_argument('-d', '--debug',
                        dest="debug",
                        action='store_true',
                        help="Activate debug mode")

    parser.set_defaults(as_datalocal=False)
    parser.set_defaults(with_solvent=False)
    parser.set_defaults(include_terminal_rotamers=False)
    parser.set_defaults(silent=False)
    parser.set_defaults(debug=False)

    parsed_args = parser.parse_args(args)

    return parsed_args


def run_peleffy(pdb_file,
                forcefield_name=DEFAULT_OFF_FORCEFIELD,
                resolution=DEFAULT_RESOLUTION,
                charge_method=DEFAULT_CHARGE_METHOD,
                exclude_terminal_rotamers=True,
                output=None, with_solvent=False, as_datalocal=False):
    """
    It runs peleffy.

    Parameters
    ----------
    pdb_file : str
        The path to the pdb_file to parameterize with peleffy
    forcefield_name : str
        The name of an OpenForceField's forcefield
    resolution : float
        The resolution in degrees for the rotamer library. Default is 30
    charge_method : str
        The name of the method to use to compute partial charges. Default
        is 'am1bcc'
    exclude_terminal_rotamers : bool
        Whether to exclude terminal rotamers or not
    output : str
        Path where output files will be saved
    with_solvent : bool
        Whether to generate and save the solvent parameters for the input
        molecule or not
    as_datalocal : bool
        Whether to save output files following PELE's DataLocal hierarchy or
        not
    """
    log = Logger()
    log.info('-' * 60)
    log.info('Open Force Field parameterizer for PELE', peleffy.__version__)
    log.info('-' * 60)
    log.info(' - General:')
    log.info('   - Input PDB:', pdb_file)
    log.info('   - Output path:', output)
    log.info('   - Write solvent parameters:', with_solvent)
    log.info('   - DataLocal-like output:', as_datalocal)
    log.info(' - Parameterization:')
    log.info('   - Force field:', forcefield_name)
    log.info('   - Charge method:', charge_method)
    log.info(' - Rotamer library:')
    log.info('   - Resolution:', resolution)
    log.info('   - Exclude terminal rotamers:', exclude_terminal_rotamers)
    log.info('-' * 60)

    from peleffy.topology import Molecule
    from peleffy.template import Impact
    from peleffy.solvent import OBC2
    from peleffy.forcefield import ForceFieldSelector
    from peleffy.topology import Topology

    if not output:
        output = os.getcwd()

    # Initialize molecule
    molecule = Molecule(pdb_file, rotamer_resolution=resolution,
                        exclude_terminal_rotamers=exclude_terminal_rotamers)

    # Initialize force field
    ff_selector = ForceFieldSelector()
    ff_reference = ff_selector.get_by_name(forcefield_name)
    forcefield = ff_reference(forcefield_name, charge_method=charge_method)

    output_handler = OutputPathHandler(molecule, forcefield,
                                       output_path=output,
                                       as_datalocal=as_datalocal)

    rotamer_library = peleffy.topology.RotamerLibrary(molecule)
    rotamer_library.to_file(output_handler.get_rotamer_library_path())

<<<<<<< HEAD
    # Parameterize molecule with the selected force field
    parameters = forcefield.parameterize(molecule)

    # Generate the molecular topology
    topology = Topology(molecule, parameters)

    # Generate the impact template
    impact = Impact(topology)
    impact.write(output_handler.get_impact_template_path())
=======
    molecule.parameterize(forcefield, charge_method=charge_method)
    impact = Impact(molecule)
    impact.to_file(output_handler.get_impact_template_path())
>>>>>>> a66394ed

    # Generate the solvent template
    if with_solvent:
<<<<<<< HEAD
        solvent = OBC2(topology)
        solvent.to_json_file(output_handler.get_solvent_template_path())
=======
        solvent = OBC2(molecule)
        solvent.to_file(output_handler.get_solvent_template_path())
>>>>>>> a66394ed

    log.info(' - All files were generated successfully')
    log.info('-' * 60)


def main(args):
    """
    It reads the command-line arguments and runs peleffy.

    Parameters
    ----------
    args : argparse.Namespace
        It contains the command-line arguments that are supplied by the user

    Examples
    --------

    From the command-line:

    >>> python main.py molecule.pdb -f openff_unconstrained-1.2.0.offxml
        -r 30 -o output_path/ --with_solvent --as_datalocal -c gasteiger

    """

    exclude_terminal_rotamers = not args.include_terminal_rotamers

    # Supress OpenForceField toolkit warnings
    import logging
    logging.getLogger().setLevel(logging.ERROR)

    # Set peleffy logger to the corresponding level
    logger = Logger()
    if args.silent:
        logger.set_level('CRITICAL')
    elif args.debug:
        logger.set_level('DEBUG')
    else:
        logger.set_level('INFO')

    run_peleffy(pdb_file=args.pdb_file,
                forcefield_name=args.forcefield,
                resolution=args.resolution,
                charge_method=args.charge_method,
                exclude_terminal_rotamers=exclude_terminal_rotamers,
                output=args.output,
                with_solvent=args.with_solvent,
                as_datalocal=args.as_datalocal)


if __name__ == '__main__':
    import sys
    args = parse_args(sys.argv[1:])
    main(args)<|MERGE_RESOLUTION|>--- conflicted
+++ resolved
@@ -162,7 +162,6 @@
     rotamer_library = peleffy.topology.RotamerLibrary(molecule)
     rotamer_library.to_file(output_handler.get_rotamer_library_path())
 
-<<<<<<< HEAD
     # Parameterize molecule with the selected force field
     parameters = forcefield.parameterize(molecule)
 
@@ -172,21 +171,11 @@
     # Generate the impact template
     impact = Impact(topology)
     impact.write(output_handler.get_impact_template_path())
-=======
-    molecule.parameterize(forcefield, charge_method=charge_method)
-    impact = Impact(molecule)
-    impact.to_file(output_handler.get_impact_template_path())
->>>>>>> a66394ed
 
     # Generate the solvent template
     if with_solvent:
-<<<<<<< HEAD
         solvent = OBC2(topology)
-        solvent.to_json_file(output_handler.get_solvent_template_path())
-=======
-        solvent = OBC2(molecule)
         solvent.to_file(output_handler.get_solvent_template_path())
->>>>>>> a66394ed
 
     log.info(' - All files were generated successfully')
     log.info('-' * 60)

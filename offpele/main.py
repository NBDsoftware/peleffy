--- conflicted
+++ resolved
@@ -121,15 +121,10 @@
 
 
 def run_offpele(pdb_file, forcefield=DEFAULT_OFF_FORCEFIELD,
-<<<<<<< HEAD
-                resolution=DEFAULT_RESOLUTION, output=None,
-                with_solvent=False, as_datalocal=False,):
-=======
                 resolution=DEFAULT_RESOLUTION,
                 charges_method=DEFAULT_CHARGES_METHOD,
                 terminal_rotamers_to_ignore=DEFAULT_TERMINAL_ROT_TO_IGNORE,
                 output=None, with_solvent=False, as_datalocal=False):
->>>>>>> 24060d39
     """
     It runs offpele.
 
@@ -216,15 +211,10 @@
 
     """
     args = parse_args()
-<<<<<<< HEAD
-    run_offpele(args.pdb_file, args.forcefield, args.resolution, args.output,
-                args.with_solvent, args.as_datalocal)
-=======
     run_offpele(args.pdb_file, args.forcefield, args.resolution,
                 args.charges_method, args.terminal_rotamers_to_ignore,
                 args.output, args.with_solvent,
                 args.as_datalocal)
->>>>>>> 24060d39
 
 
 if __name__ == '__main__':

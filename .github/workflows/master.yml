name: Build documentation

# Controls when the action will run. Triggers the workflow on push
# events but only for the master branch
on:
  push:
    branches: [ master ]

jobs:
  documentation_build:
    runs-on: ubuntu-latest

    steps:
    - uses: actions/checkout@v2

    - uses: conda-incubator/setup-miniconda@v2
<<<<<<< HEAD
      name:  Conda setup
=======
      name: Conda setup
>>>>>>> ad37ade3
      with:
        python-version: 3.7
        activate-environment: standard
        environment-file: devtools/envs/standard.yaml
        auto-activate-base: false
  
    - name: Install dependencies
      shell: bash -l {0}
      run: |
        python -m pip install --upgrade pip
        python -m pip install --no-deps -v .
        if [ -f docs/requirements.txt ]; then pip install -r docs/requirements.txt; fi

    - name: Build sphinx documentation
      shell: bash -l {0}
      run: |
        cd docs/
        make github

    # https://github.com/peaceiris/actions-gh-pages
    - name: Deploy documentation
      if: success()
      uses: peaceiris/actions-gh-pages@v3
      with:
          publish_branch: gh-pages
          github_token: ${{ secrets.GITHUB_TOKEN }}
          publish_dir: docs/html/
          user_name: 'Martí Municoy'
          user_email: 'martimunicoy@gmail.com'<|MERGE_RESOLUTION|>--- conflicted
+++ resolved
@@ -14,17 +14,13 @@
     - uses: actions/checkout@v2
 
     - uses: conda-incubator/setup-miniconda@v2
-<<<<<<< HEAD
-      name:  Conda setup
-=======
       name: Conda setup
->>>>>>> ad37ade3
       with:
         python-version: 3.7
         activate-environment: standard
         environment-file: devtools/envs/standard.yaml
         auto-activate-base: false
-  
+
     - name: Install dependencies
       shell: bash -l {0}
       run: |
